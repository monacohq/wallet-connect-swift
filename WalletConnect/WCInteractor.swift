--- conflicted
+++ resolved
@@ -6,8 +6,7 @@
 
 import Foundation
 import Starscream
-import RxCocoa
-import RxSwift
+import PromiseKit
 
 public typealias SessionKilledClosure = () -> Void
 public typealias ConnectedClosure = () -> Void
@@ -17,7 +16,6 @@
 public typealias ErrorClosure = (Error) -> Void
 public typealias ReceiveACKClosure = (_ message: WCInteractor.ACKMessage) -> Void
 
-<<<<<<< HEAD
 public enum WCInteractorState {
     case connected
     case connecting
@@ -26,15 +24,13 @@
 }
 
 public protocol WCInteractorDelegate: class {
-//    func handleEvent(_ event: WCEvent, topic: String,
-//                     decrypted: Data, timestamp: UInt64?) throws
     func onSessionRequest(param: WCSessionRequestParamType)
 }
 
-=======
->>>>>>> 113939c1
 open class WCInteractor {
     public let session: WCSession
+
+    public private(set) var state: WCInteractorState
 
     public let clientId: String
     public let clientMeta: WCPeerMeta
@@ -53,8 +49,10 @@
     public var onCustomRequest: CustomRequestClosure?
     public var onReceiveACK: ReceiveACKClosure?
 
+    // outgoing promise resolvers
+    private var connectResolver: Resolver<Bool>?
+
     private let socket: WebSocket
-    private let maxReconnectCount: Int = 3
     private var handshakeId: Int64 = -1
     private weak var pingTimer: Timer?
     private weak var sessionTimer: Timer?
@@ -77,42 +75,27 @@
         }
     }
     public var peerMeta: WCPeerMeta?
-    private var userDidCancelWebsocket: Bool
-
-    // Rx
-    private var isConnectedRelay: BehaviorRelay<Bool>
-    private let disposeBag = DisposeBag()
-
-    public init(session: WCSession, meta: WCPeerMeta,
-                uuid: UUID, sessionRequestTimeout: TimeInterval = 20,
-                addressRequiredCoinTypes: [WCSessionAddressRequiredCoinType]) {
+
+    public init(session: WCSession, meta: WCPeerMeta, uuid: UUID, sessionRequestTimeout: TimeInterval = 20) {
         self.session = session
         self.clientId = uuid.description.lowercased()
         self.clientMeta = meta
         self.sessionRequestTimeout = sessionRequestTimeout
-        self.addressRequiredCoinTypes = addressRequiredCoinTypes
-        self.userDidCancelWebsocket = false
+        self.state = .disconnected
 
         var request = URLRequest(url: session.bridge)
         request.timeoutInterval = sessionRequestTimeout
-        let pinner = FoundationSecurity(allowSelfSigned: true)
-
-        self.socket = WebSocket(request: request, certPinner: pinner)
-        self.isConnectedRelay = .init(value: false)
+        self.socket = WebSocket(request: request)
 
         self.eth = WCEthereumInteractor()
         self.bnb = WCBinanceInteractor()
         self.trust = WCTrustInteractor()
 
-<<<<<<< HEAD
         socket.onConnect = { [weak self] in self?.onConnect() }
         socket.onDisconnect = { [weak self] error in self?.onDisconnect(error: error) }
         socket.onText = { [weak self] text in self?.onReceiveMessage(text: text) }
         socket.onPong = { _ in WCLogger.info("<== pong") }
         socket.onData = { data in WCLogger.info("<== websocketDidReceiveData: \(data.toHexString())") }
-=======
-        socket.delegate = self
->>>>>>> 113939c1
 
         WCLogger.info("interactor init session.topic:\(session.topic) clientId:\(clientId)")
     }
@@ -122,7 +105,6 @@
         disconnect()
     }
 
-<<<<<<< HEAD
     // MARK: - basic abilities
     open func connect() -> Promise<Bool> {
         if socket.isConnected {
@@ -134,88 +116,47 @@
             self?.connectResolver = seal
         }
     }
-=======
-    open func connect() -> Completable {
-        let isConnectedRelay = self.isConnectedRelay
-        let websocket = self.socket
-        let bag = self.disposeBag
->>>>>>> 113939c1
-
-        return Completable.create { completable in
-            if isConnectedRelay.value == true {
-                completable(.completed)
-            }
-
-            websocket.connect()
-
-            let timer = Timer.scheduledTimer(withTimeInterval: 15, repeats: true) { _ in
-                completable(.error(WCError.sessionRequestTimeout))
-            }
-
-            isConnectedRelay.subscribe(onNext: { isConnected in
-                if isConnected {
-                    timer.invalidate()
-                    completable(.completed)
-                }
-            }).disposed(by: bag)
-
-            return Disposables.create()
-        }
+
+    open func pause() {
+        state = .paused
+        socket.disconnect(forceTimeout: nil, closeCode: CloseCode.goingAway.rawValue)
+    }
+
+    open func resume() {
+        socket.connect()
+        state = .connecting
     }
 
     open func disconnect() {
         stopTimers()
 
         socket.disconnect()
-        isConnectedRelay.accept(false)
-
+        state = .disconnected
+
+        connectResolver = nil
         handshakeId = -1
     }
 
-<<<<<<< HEAD
     // MARK: - session operations
     @discardableResult
     open func approveSession<T: WCApproveSessionResponseType>(result: T) -> Promise<Void> {
-=======
-    open func approveSession(accounts: [String],
-                             chainId: String,
-                             selectedWalletId: String? = nil,
-                             wallets: [WCSessionWalletInfo]? = nil) -> Completable {
->>>>>>> 113939c1
         guard handshakeId > 0 else {
-            return Completable.error(WCError.sessionInvalid)
+            return Promise(error: WCError.sessionInvalid)
         }
         let response = JSONRPCResponse(id: handshakeId, result: result)
         return encryptAndSend(data: response.encoded)
     }
 
-<<<<<<< HEAD
     @discardableResult
     open func rejectSession(_ message: String = "Session Rejected") -> Promise<Void> {
-=======
-    open func approveSession(accounts: [String], chainId: Int) -> Completable {
-        let result = WCApproveOriginalSessionResponse(
-            approved: true,
-            chainId: chainId,
-            accounts: accounts,
-            peerId: clientId,
-            peerMeta: clientMeta
-        )
-        let response = JSONRPCResponse(id: handshakeId, result: result)
-        return encryptAndSend(data: response.encoded)
-    }
-
-    open func rejectSession(_ message: String = "Session Rejected") -> Completable {
->>>>>>> 113939c1
         guard handshakeId > 0 else {
-            return Completable.error(WCError.sessionInvalid)
+            return Promise(error: WCError.sessionInvalid)
         }
         let response = JSONRPCErrorResponse(id: handshakeId, error: JSONRPCError(code: -32000, message: message))
         return encryptAndSend(data: response.encoded)
     }
 
     @discardableResult
-<<<<<<< HEAD
     open func killSession<T: WCSessionUpdateParamType>(method: WCEventType, param: T) -> Promise<Void> {
         let response = JSONRPCRequest(id: generateId(), method: method.rawValue, params: [param])
         return encryptAndSend(data: response.encoded)
@@ -235,61 +176,10 @@
     // MARK: - request operations
     @discardableResult
     open func approveRequest<T: Codable>(id: Int64, result: T) -> Promise<Void> {
-=======
-    open func killSession(method: WCEvent) -> Completable {
-        let result = WCSessionUpdateParam(approved: false, chainId: nil, accounts: nil)
-        let response = JSONRPCRequest(id: generateId(), method: method.rawValue, params: [result])
-        let bag = disposeBag
-
-        return Completable.create { [weak self] completable in
-            self?.encryptAndSend(data: response.encoded).subscribe(
-                onCompleted: {
-                    self?.userDidCancelWebsocket = true
-                    self?.disconnect()
-                    self?.onSessionKilled?()
-                    completable(.completed)
-                },
-                onError: { error in
-                    completable(.error(error))
-                })
-                .disposed(by: bag)
-
-            return Disposables.create()
-        }
-    }
-
-    @discardableResult
-    open func updateSession(chainId: String, accounts: [String],
-                            method: WCEvent,
-                            selectedWalletId: String? = nil,
-                            wallets: [WCSessionWalletInfo]? = nil) -> Completable {
-        let result = WCSessionUpdateParam(approved: true,
-                                          chainId: chainId,
-                                          accounts: accounts,
-                                          chainType: chainType,
-                                          selectedWalletId: selectedWalletId,
-                                          wallets: wallets)
-        let response = JSONRPCRequest(id: generateId(), method: method.rawValue, params: [result])
-        return encryptAndSend(data: response.encoded)
-    }
-
-//    open func approveBnbOrder(id: Int64, signed: WCBinanceOrderSignature) -> Promise<WCBinanceTxConfirmParam> {
-//        let result = signed.encodedString
-//        return approveRequest(id: id, result: result)
-//            .then { _ -> Promise<WCBinanceTxConfirmParam> in
-//                return Promise { [weak self] seal in
-//                    self?.bnb.confirmResolvers[id] = seal
-//                }
-//            }
-//    }
-
-    open func approveRequest<T: Codable>(id: Int64, result: T) -> Completable {
->>>>>>> 113939c1
         let response = JSONRPCResponse(id: id, result: result)
         return encryptAndSend(data: response.encoded)
     }
 
-<<<<<<< HEAD
     open func sendRequest<T: Codable>(id: Int64, method: String, request: T) -> Promise<Void> {
         let request = JSONRPCRequest(id: id, method: method, params: request)
         return encryptAndSend(data: request.encoded)
@@ -298,22 +188,6 @@
     @discardableResult
     open func rejectRequest(id: Int64, message: String) -> Promise<Void> {
         let response = JSONRPCErrorResponse(id: id, error: JSONRPCError(code: -32000, message: message))
-=======
-    open func rejectRequest(id: Int64, message: String) -> Completable {
-        let response = JSONRPCErrorResponse(id: id, error: JSONRPCError(code: -32000, message: message))
-        return encryptAndSend(data: response.encoded)
-    }
-
-    open func approveIBCTransaction(id: Int64, signed: String) -> Completable {
-        guard let jsonData = signed.data(using: .utf8) else {
-            return Completable.error(WCError.unknown) // TODO: unknown maybe not good enough
-        }
-        let decoder = JSONDecoder()
-        guard let signedRequestParam = try? decoder.decode(WCIBCTransaction.RequestParam.self, from: jsonData), let signature = signedRequestParam.signDoc.signature else {
-            return Completable.error(WCError.unknown) // TODO: unknown maybe not good enough
-        }
-        let response = JSONRPCResponse(id: id, result: signature.signature)
->>>>>>> 113939c1
         return encryptAndSend(data: response.encoded)
     }
 }
@@ -339,7 +213,6 @@
         subscritionLock.unlock()
     }
 
-<<<<<<< HEAD
     private func resetSubscriptions() {
         subscritionLock.lock(); defer { subscritionLock.unlock() }
         subscribedTopics.removeAll()
@@ -355,80 +228,20 @@
     }
 
     private func encryptAndSend(data: Data) -> Promise<Void> {
-=======
-    private func encryptAndSend(data: Data) -> Completable {
->>>>>>> 113939c1
         WCLogger.info("==> encrypt: \(String(data: data, encoding: .utf8)!) ")
         let encoder = JSONEncoder()
         let payload = try! WCEncryptor.encrypt(data: data, with: session.key)
         let payloadString = encoder.encodeAsUTF8(payload)
         let message = WCSocketMessage(topic: peerId ?? session.topic, type: .pub, payload: payloadString, timestamp: nil)
         let data = message.encoded
-<<<<<<< HEAD
         return Promise { seal in
             socket.write(data: data) {
                 WCLogger.info("==> sent \(String(data: data, encoding: .utf8)!) ")
                 seal.fulfill(())
-=======
-
-        return Completable.create { [weak self] completable in
-            let timer = Timer.scheduledTimer(withTimeInterval: 5, repeats: true) { _ in
-                completable(.error(WCError.sessionRequestTimeout))
-            }
-
-            self?.socket.write(data: data) {
-                WCLogger.info("==> sent \(String(data: data, encoding: .utf8)!) ")
-                timer.invalidate()
-                completable(.completed)
->>>>>>> 113939c1
-            }
-
-            return Disposables.create()
-        }
-    }
-
-<<<<<<< HEAD
-=======
-    private func handleEvent(_ event: WCEvent, topic: String, decrypted: Data, timestamp: UInt64?) throws {
-        switch event {
-        case .sessionRequest, .dc_sessionRequest:
-            // topic == session.topic
-            let request: JSONRPCRequest<[WCSessionRequestParam]> = try event.decode(decrypted)
-            guard let params = request.params.first else { throw WCError.badJSONRPCRequest }
-            handshakeId = request.id
-            peerId = params.peerId
-            peerMeta = params.peerMeta
-            chainType = params.chainType
-            addressRequiredCoinTypes = params.accountTypes ?? []
-            sessionTimer?.invalidate()
-            onSessionRequest?(request.id, params)
-        case .sessionUpdate, .dc_sessionUpdate:
-            // topic == clientId
-            let request: JSONRPCRequest<[WCSessionUpdateParam]> = try event.decode(decrypted)
-            guard let param = request.params.first else { throw WCError.badJSONRPCRequest }
-            if param.approved == false {
-                WCLogger.info("method:\(event) approved false so disconnect it")
-                userDidCancelWebsocket = true
-                disconnect()
-                onSessionKilled?()
-            }
-        case .cosmos_sendTransaction:
-            let request: JSONRPCRequest<[WCIBCTransaction.RequestParam]> = try event.decode(decrypted)
-            guard let param = request.params.first else { throw WCError.badJSONRPCRequest }
-            let transaction = WCIBCTransaction(requestParam: param)
-            ibc.onTransaction?(request.id, event, transaction, request.session, timestamp)
-        default:
-            if WCEvent.eth.contains(event) {
-                try eth.handleEvent(event, topic: topic, decrypted: decrypted, timestamp: timestamp)
-            } else if WCEvent.bnb.contains(event) {
-                try bnb.handleEvent(event, topic: topic, decrypted: decrypted)
-            } else if WCEvent.trust.contains(event) {
-                try trust.handleEvent(event, topic: topic, decrypted: decrypted)
-            }
-        }
-    }
-
->>>>>>> 113939c1
+            }
+        }
+    }
+
     private func setupPingTimer() {
         pingTimer = Timer.scheduledTimer(withTimeInterval: 15, repeats: true) { [weak socket] _ in
             WCLogger.info("==> ping")
@@ -463,30 +276,22 @@
 // MARK: WebSocket event handler
 extension WCInteractor {
     private func onConnect() {
-<<<<<<< HEAD
         WCLogger.info("<== websocketDidConnect")
 
-=======
->>>>>>> 113939c1
         setupPingTimer()
         checkExistingSession()
 
         subscribe(topic: session.topic)
         subscribe(topic: clientId)
-<<<<<<< HEAD
 
         state = .connected
 
         connectResolver?.fulfill(true)
         connectResolver = nil
         onConnected?()
-=======
->>>>>>> 113939c1
-    }
-
-    // if the error is nil, the behavior is user triggered
+    }
+
     private func onDisconnect(error: Error?) {
-<<<<<<< HEAD
         WCLogger.info("<== websocketDidDisconnect, error: \(error.debugDescription)")
 
         stopTimers()
@@ -502,20 +307,13 @@
         }
 
         connectResolver = nil
-=======
-        stopTimers()
->>>>>>> 113939c1
         onDisconnect?(error)
     }
 
     private func onReceiveMessage(text: String) {
         WCLogger.info("<== receive: \(text)")
-<<<<<<< HEAD
         // handle ping in text format :(
-=======
->>>>>>> 113939c1
         if text == "ping" { return socket.write(pong: Data()) }
-
         guard let (topic, messageType, payload, timestamp) = WCEncryptionPayload.extract(text) else { return }
         switch messageType {
         case .ack:
@@ -532,13 +330,9 @@
                 WCLogger.info("<== decrypted: \(String(data: decrypted, encoding: .utf8)!)")
                 if let method = json["method"] as? String {
                     if let event = WCEvent(rawValue: method) {
-<<<<<<< HEAD
                         try handleEvent(event, topic: topic,
                                         decrypted: decrypted,
                                         timestamp: timestamp)
-=======
-                        try handleEvent(event, topic: topic, decrypted: decrypted, timestamp: timestamp)
->>>>>>> 113939c1
                     } else if let id = json["id"] as? Int64 {
                         onCustomRequest?(id, json, timestamp)
                     }
@@ -546,7 +340,6 @@
             } catch let error {
                 onError?(error)
                 WCLogger.info("==> onReceiveMessage error: \(error.localizedDescription)")
-<<<<<<< HEAD
             }
         }
     }
@@ -578,8 +371,6 @@
                 try bnb.handleEvent(event, topic: topic, decrypted: decrypted)
             } else if WCEvent.trust.contains(event) {
                 try trust.handleEvent(event, topic: topic, decrypted: decrypted)
-=======
->>>>>>> 113939c1
             }
         }
     }
@@ -591,76 +382,4 @@
         case rawMessage(topic: String, payload: WCEncryptionPayload?,
                         timestamp: UInt64?)
     }
-}
-
-// MARK: - WebSocketDelegate
-extension WCInteractor: WebSocketDelegate {
-    public func didReceive(event: WebSocketEvent, client: WebSocket) {
-        switch event {
-        case .connected(let headers):
-            WCLogger.info("<== websocketDidConnected: \(headers)")
-            isConnectedRelay.accept(true)
-            onConnect()
-        case .disconnected(let reason, let code):
-            WCLogger.error("<== websocketDidDisconnected: \(reason) with code: \(code)")
-
-            if code == 4022 {
-                let error = WCError.security(desc: reason)
-                onDisconnect(error: error)
-                isConnectedRelay.accept(false)
-                return
-            }
-
-//            reconnect()
-        case .text(let text):
-            onReceiveMessage(text: text)
-        case .binary(let data):
-            WCLogger.info("<== websocketDidReceiveData: \(data.toHexString())")
-        case .pong:
-            WCLogger.info("<== pong")
-        case .ping:
-            break
-//            WCLogger.info("==> ping")
-//            return socket.write(pong: Data())
-        case .error(let error):
-            WCLogger.error("<== websocketDidDisconnected: error:\(error.debugDescription)")
-//            reconnect()
-        case .viabilityChanged(let bool):
-            WCLogger.info("<== websocketViabilityChanged: \(bool)")
-        case .reconnectSuggested(let shouldReconnect):
-//            if shouldReconnect {
-//                reconnect()
-//            }
-            WCLogger.info("<== websocketReconnectSuggested: \(shouldReconnect)")
-        case .cancelled:
-            WCLogger.error("<== websocketDidCancelled")
-            isConnectedRelay.accept(false)
-
-            if userDidCancelWebsocket {
-                onDisconnect(error: nil)
-            } else {
-                let name = peerMeta?.url ?? "Extension/DApp"
-                let error = WCError.security(desc: "\(name) disconnected because of a network error.")
-                onDisconnect(error: error)
-            }
-        }
-    }
-
-//    private func reconnect() {
-//        guard !isConnectedRelay.value else { return }
-//
-//        let reconnectCount = self.maxReconnectCount
-//        let bag = self.disposeBag
-//
-//        DispatchQueue.main.asyncAfter(deadline: .now() + 0.5) {
-//            self.connect().retry(reconnectCount)
-//                .subscribe(onCompleted: {
-//                    WCLogger.info("<== websocketDidReconnected")
-//                }, onError: { [weak self] error in
-//                    WCLogger.error("<== websocketFailedToReconnect: error:\(error.localizedDescription)")
-//                    self?.isConnectedRelay.accept(false)
-//                    self?.onDisconnect(error: error)
-//                }).disposed(by: bag)
-//        }
-//    }
 }