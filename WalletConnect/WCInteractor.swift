// Copyright © 2017-2019 Trust Wallet.
//
// This file is part of Trust. The full Trust copyright notice, including
// terms governing use, modification, and redistribution, is contained in the
// file LICENSE at the root of the source code distribution tree.

import Foundation
import Starscream
import RxCocoa
import RxSwift

public typealias SessionRequestClosure = (_ id: Int64, _ peerParam: WCSessionRequestParam) -> Void
public typealias SessionKilledClosure = () -> Void
public typealias DisconnectClosure = (Error?) -> Void
public typealias CustomRequestClosure = (_ id: Int64, _ request: [String: Any]) -> Void
public typealias ErrorClosure = (Error) -> Void
public typealias ReceiveACKClosure = (_ message: WCInteractor.ACKMessage) -> Void

public enum WCInteractorState {
    case connected
    case connecting
    case paused
    case disconnected
}

open class WCInteractor {
    public let session: WCSession

    public let clientId: String
    public let clientMeta: WCPeerMeta
    public private(set) var addressRequiredCoinTypes = [WCSessionAddressRequiredCoinType]()
    public private(set) var chainType: String?

    public var eth: WCEthereumInteractor
    public var bnb: WCBinanceInteractor
    public var trust: WCTrustInteractor
    public var ibc: WCIBCInteractor

    // incoming event handlers
    public var onSessionRequest: SessionRequestClosure?
    public var onSessionKilled: SessionKilledClosure?
    public var onDisconnect: DisconnectClosure?
    public var onError: ErrorClosure?
    public var onCustomRequest: CustomRequestClosure?
    public var onReceiveACK: ReceiveACKClosure?

    private let socket: WebSocket
    private let maxReconnectCount: Int = 3
    private var handshakeId: Int64 = -1
    private weak var pingTimer: Timer?
    private weak var sessionTimer: Timer?
    private let sessionRequestTimeout: TimeInterval

    // subscription
    private var subscribedTopics = [String]()
    private let subscritionLock = NSLock()

    /// comes from dDapp or extension
    public var peerId: String? {
        didSet {
            if let peerID = peerId {
                /**
                 Why subscribe peerID?
                 ACK message is sent with peerID as topic
                 */
                subscribe(topic: peerID)
            }
        }
    }
    public var peerMeta: WCPeerMeta?
    private var userDidCancelWebsocket: Bool

    // Rx
    private var stateRelay: BehaviorRelay<WCInteractorState>
    private let disposeBag = DisposeBag()

    public var state: WCInteractorState {
        return stateRelay.value
    }

    public init(session: WCSession, meta: WCPeerMeta,
                uuid: UUID, sessionRequestTimeout: TimeInterval = 20,
                addressRequiredCoinTypes: [WCSessionAddressRequiredCoinType]) {
        self.session = session
        self.clientId = uuid.description.lowercased()
        self.clientMeta = meta
        self.sessionRequestTimeout = sessionRequestTimeout
        self.addressRequiredCoinTypes = addressRequiredCoinTypes
        self.userDidCancelWebsocket = false

        var request = URLRequest(url: session.bridge)
        request.timeoutInterval = sessionRequestTimeout
        let pinner = FoundationSecurity(allowSelfSigned: true)

        self.socket = WebSocket(request: request, certPinner: pinner)
        self.stateRelay = .init(value: .disconnected)

        self.eth = WCEthereumInteractor()
        self.bnb = WCBinanceInteractor()
        self.trust = WCTrustInteractor()
        self.ibc = WCIBCInteractor()

        socket.delegate = self

        WCLog("interactor init session.topic:\(session.topic) clientId:\(clientId)")
    }

    deinit {
        disconnect()
    }

    open func connect() -> Completable {
        let websocket = self.socket
        let stateRelay = self.stateRelay
        let bag = self.disposeBag

        return Completable.create { completable in
            if stateRelay.value == .connected {
                completable(.completed)
            }

            stateRelay.accept(.connecting)
            websocket.connect()

            let timer = Timer.scheduledTimer(withTimeInterval: 15, repeats: true) { _ in
                completable(.error(WCError.sessionRequestTimeout))
            }

            stateRelay.subscribe(onNext: { state in
                if state == .connected {
                    timer.invalidate()
                    completable(.completed)
                }
            }).disposed(by: bag)

            return Disposables.create()
        }
    }

    open func pause() {
        stateRelay.accept(.paused)
        socket.disconnect(closeCode: CloseCode.goingAway.rawValue)
    }

    open func resume() {
        socket.connect()
    }

    open func disconnect() {
        stopTimers()

        socket.disconnect()
        stateRelay.accept(.disconnected)

        handshakeId = -1
    }

    open func approveSession(accounts: [String],
                             chainId: String,
                             selectedWalletId: String? = nil,
                             wallets: [WCSessionWalletInfo]? = nil) -> Completable {
        guard handshakeId > 0 else {
            return Completable.error(WCError.sessionInvalid)
        }
        let result = WCApproveSessionResponse(
            approved: true,
            chainId: chainId,
            accounts: accounts,
            peerId: clientId,
            peerMeta: clientMeta,
            chainType: chainType,
            selectedWalletId: selectedWalletId,
            wallets: wallets
        )
        let response = JSONRPCResponse(id: handshakeId, result: result)
        return encryptAndSend(data: response.encoded)
    }

    open func rejectSession(_ message: String = "Session Rejected") -> Completable {
        guard handshakeId > 0 else {
            return Completable.error(WCError.sessionInvalid)
        }
        let response = JSONRPCErrorResponse(id: handshakeId, error: JSONRPCError(code: -32000, message: message))
        return encryptAndSend(data: response.encoded)
    }

    @discardableResult
    open func killSession(method: WCEvent) -> Completable {
        let result = WCSessionUpdateParam(approved: false, chainId: nil, accounts: nil)
        let response = JSONRPCRequest(id: generateId(), method: method.rawValue, params: [result])
        let bag = disposeBag

        return Completable.create { [weak self] completable in
            self?.encryptAndSend(data: response.encoded).subscribe(
                onCompleted: {
                    self?.onSessionKilled?()
                    self?.disconnect()
                    self?.userDidCancelWebsocket = true
                    completable(.completed)
                },
                onError: { error in
                    completable(.error(error))
                })
                .disposed(by: bag)

            return Disposables.create()
        }
    }

    @discardableResult
    open func updateSession(chainId: String, accounts: [String],
                            method: WCEvent,
                            selectedWalletId: String? = nil,
                            wallets: [WCSessionWalletInfo]? = nil) -> Completable {
        let result = WCSessionUpdateParam(approved: true,
                                          chainId: chainId,
                                          accounts: accounts,
                                          chainType: chainType,
                                          selectedWalletId: selectedWalletId,
                                          wallets: wallets)
        let response = JSONRPCRequest(id: generateId(), method: method.rawValue, params: [result])
        return encryptAndSend(data: response.encoded)
    }

//    open func approveBnbOrder(id: Int64, signed: WCBinanceOrderSignature) -> Promise<WCBinanceTxConfirmParam> {
//        let result = signed.encodedString
//        return approveRequest(id: id, result: result)
//            .then { _ -> Promise<WCBinanceTxConfirmParam> in
//                return Promise { [weak self] seal in
//                    self?.bnb.confirmResolvers[id] = seal
//                }
//            }
//    }

    open func approveRequest<T: Codable>(id: Int64, result: T) -> Completable {
        let response = JSONRPCResponse(id: id, result: result)
        return encryptAndSend(data: response.encoded)
    }

    open func rejectRequest(id: Int64, message: String) -> Completable {
        let response = JSONRPCErrorResponse(id: id, error: JSONRPCError(code: -32000, message: message))
        return encryptAndSend(data: response.encoded)
    }

    open func approveIBCTransaction(id: Int64, signed: String) -> Completable {
        guard let jsonData = signed.data(using: .utf8) else {
            return Completable.error(WCError.unknown) // TODO: unknown maybe not good enough
        }
        let decoder = JSONDecoder()
        guard let signedRequestParam = try? decoder.decode(WCIBCTransaction.RequestParam.self, from: jsonData), let signature = signedRequestParam.signDoc.signature else {
            return Completable.error(WCError.unknown) // TODO: unknown maybe not good enough
        }
        let response = JSONRPCResponse(id: id, result: signature.signature)
        return encryptAndSend(data: response.encoded)
    }
}

// MARK: internal funcs
extension WCInteractor {
    private func subscribe(topic: String) {
        subscritionLock.lock()
        guard !subscribedTopics.contains(topic) else {
            WCLog("\(topic) already subscribed")
            subscritionLock.unlock()
            return
        }
        subscritionLock.unlock()

        let message = WCSocketMessage(topic: topic, type: .sub, payload: "", timestamp: nil)
        let data = try! JSONEncoder().encode(message)
        socket.write(data: data)
        WCLog("==> subscribe: \(String(data: data, encoding: .utf8)!)")

        subscritionLock.lock()
        subscribedTopics.append(topic)
        subscritionLock.unlock()
    }

    private func encryptAndSend(data: Data) -> Completable {
        WCLog("==> encrypt: \(String(data: data, encoding: .utf8)!) ")
        let encoder = JSONEncoder()
        let payload = try! WCEncryptor.encrypt(data: data, with: session.key)
        let payloadString = encoder.encodeAsUTF8(payload)
        let message = WCSocketMessage(topic: peerId ?? session.topic, type: .pub, payload: payloadString, timestamp: nil)
        let data = message.encoded

        return Completable.create { [weak self] completable in
            let timer = Timer.scheduledTimer(withTimeInterval: 5, repeats: true) { _ in
                completable(.error(WCError.sessionRequestTimeout))
            }

            self?.socket.write(data: data) {
                WCLog("==> sent \(String(data: data, encoding: .utf8)!) ")
                timer.invalidate()
                completable(.completed)
            }

            return Disposables.create()
        }
    }

    private func handleEvent(_ event: WCEvent, topic: String, decrypted: Data, timestamp: UInt64?) throws {
        switch event {
        case .sessionRequest, .dc_sessionRequest:
            // topic == session.topic
            let request: JSONRPCRequest<[WCSessionRequestParam]> = try event.decode(decrypted)
            guard let params = request.params.first else { throw WCError.badJSONRPCRequest }
            handshakeId = request.id
            peerId = params.peerId
            peerMeta = params.peerMeta
            chainType = params.chainType
            addressRequiredCoinTypes = params.accountTypes ?? []
            sessionTimer?.invalidate()
            onSessionRequest?(request.id, params)
        case .sessionUpdate, .dc_sessionUpdate:
            // topic == clientId
            let request: JSONRPCRequest<[WCSessionUpdateParam]> = try event.decode(decrypted)
            guard let param = request.params.first else { throw WCError.badJSONRPCRequest }
            if param.approved == false {
<<<<<<< HEAD
                onSessionKilled?()
=======
                WCLog("method:\(event) approved false so disconnect it")
>>>>>>> 9c2c4412
                disconnect()
                userDidCancelWebsocket = true
            }
        case .cosmos_sendTransaction:
            let request: JSONRPCRequest<[WCIBCTransaction.RequestParam]> = try event.decode(decrypted)
            guard let param = request.params.first else { throw WCError.badJSONRPCRequest }
            let transaction = WCIBCTransaction(requestParam: param)
            ibc.onTransaction?(request.id, event, transaction, request.session, timestamp)
        default:
            if WCEvent.eth.contains(event) {
                try eth.handleEvent(event, topic: topic, decrypted: decrypted, timestamp: timestamp)
            } else if WCEvent.bnb.contains(event) {
                try bnb.handleEvent(event, topic: topic, decrypted: decrypted)
            } else if WCEvent.trust.contains(event) {
                try trust.handleEvent(event, topic: topic, decrypted: decrypted)
            }
        }
    }

    private func checkExistingSession() {
        // check if it's an existing session
        if let existing = WCSessionStore.load(session.topic), existing.session == session {
            peerId = existing.peerId
            peerMeta = existing.peerMeta
            return
        }

        // we only setup timer for new sessions
        sessionTimer = Timer.scheduledTimer(withTimeInterval: sessionRequestTimeout, repeats: false) { [weak self] _ in
            self?.onSessionRequestTimeout()
        }
    }

    private func stopTimers() {
        pingTimer?.invalidate()
        sessionTimer?.invalidate()
    }

    private func onSessionRequestTimeout() {
        onDisconnect(error: WCError.sessionRequestTimeout)
    }
}

// MARK: WebSocket event handler
extension WCInteractor {
    private func onConnect() {
        checkExistingSession()

        subscribe(topic: session.topic)
        subscribe(topic: clientId)
    }

    // if the error is nil, the behavior is user triggered
    private func onDisconnect(error: Error?) {
        stopTimers()
        onDisconnect?(error)
    }

    private func onReceiveMessage(text: String) {
        WCLog("<== receive: \(text)")
        guard let (topic, messageType, payload, timestamp) = WCEncryptionPayload.extract(text) else { return }
        switch messageType {
        case .ack:
            WCLog("<== receive: ACK")
            onReceiveACK?(.rawMessage(topic: topic, payload: payload, timestamp: timestamp))
        default:
            guard let payload = payload else { return }
            do {
                let decrypted = try WCEncryptor.decrypt(payload: payload, with: session.key)
                guard let json = try JSONSerialization.jsonObject(with: decrypted, options: [])
                    as? [String: Any] else {
                    throw WCError.badJSONRPCRequest
                }
                WCLog("<== decrypted: \(String(data: decrypted, encoding: .utf8)!)")
                if let method = json["method"] as? String {
                    if let event = WCEvent(rawValue: method) {
                        try handleEvent(event, topic: topic, decrypted: decrypted, timestamp: timestamp)
                    } else if let id = json["id"] as? Int64 {
                        onCustomRequest?(id, json)
                    }
                }
            } catch let error {
                onError?(error)
                WCLog("==> onReceiveMessage error: \(error.localizedDescription)")
            }
        }
    }
}

extension WCInteractor {
    public enum ACKMessage {
        case plain
        case rawMessage(topic: String, payload: WCEncryptionPayload?,
                        timestamp: UInt64?)
    }
}

// MARK: - WebSocketDelegate
extension WCInteractor: WebSocketDelegate {
    public func didReceive(event: WebSocketEvent, client: WebSocket) {
        switch event {
        case .connected(let headers):
            WCLog("<== websocketDidConnected: \(headers)")
            stateRelay.accept(.connected)
            onConnect()
        case .disconnected(let reason, let code):
            WCLog("<== websocketDidDisconnected: \(reason) with code: \(code)")

            if code == 4022 {
                let error = WCError.security(desc: reason)
                onDisconnect(error: error)
                stateRelay.accept(.disconnected)
                return
            }

            reconnect()
        case .text(let text):
            onReceiveMessage(text: text)
        case .binary(let data):
            WCLog("<== websocketDidReceiveData: \(data.toHexString())")
        case .pong:
            WCLog("<== pong")
        case .ping:
            WCLog("==> ping")
        case .error(let error):
            WCLog("<== websocketDidDisconnected: error:\(error.debugDescription)")
            reconnect()
        case .viabilityChanged(let bool):
            WCLog("<== websocketViabilityChanged: \(bool)")
        case .reconnectSuggested(let shouldReconnect):
            if shouldReconnect {
                reconnect()
            }
            WCLog("<== websocketReconnectSuggested: \(shouldReconnect)")
        case .cancelled:
            WCLog("<== websocketDidCancelled")
            stateRelay.accept(.disconnected)

            if userDidCancelWebsocket {
                onDisconnect(error: nil)
            } else {
                let error = WCError.security(desc: "Extension/DApp disconnected because of a network error.")
                onDisconnect(error: error)
            }
        }
    }

    private func reconnect() {
        guard state != .connecting && state != .connected else { return }

        let reconnectCount = self.maxReconnectCount
        let bag = self.disposeBag

        DispatchQueue.main.asyncAfter(deadline: .now() + 0.5) {
            self.connect().retry(reconnectCount)
                .subscribe(onCompleted: {
                    WCLog("<== websocketDidReconnected")
                }, onError: { [weak self] error in
                    WCLog("<== websocketFailedToReconnect: error:\(error.localizedDescription)")
                    self?.stateRelay.accept(.disconnected)
                    self?.onDisconnect(error: error)
                }).disposed(by: bag)
        }
    }
}<|MERGE_RESOLUTION|>--- conflicted
+++ resolved
@@ -193,9 +193,9 @@
         return Completable.create { [weak self] completable in
             self?.encryptAndSend(data: response.encoded).subscribe(
                 onCompleted: {
+                    self?.userDidCancelWebsocket = true
                     self?.onSessionKilled?()
                     self?.disconnect()
-                    self?.userDidCancelWebsocket = true
                     completable(.completed)
                 },
                 onError: { error in
@@ -317,13 +317,10 @@
             let request: JSONRPCRequest<[WCSessionUpdateParam]> = try event.decode(decrypted)
             guard let param = request.params.first else { throw WCError.badJSONRPCRequest }
             if param.approved == false {
-<<<<<<< HEAD
+                WCLog("method:\(event) approved false so disconnect it")
+                userDidCancelWebsocket = true
                 onSessionKilled?()
-=======
-                WCLog("method:\(event) approved false so disconnect it")
->>>>>>> 9c2c4412
                 disconnect()
-                userDidCancelWebsocket = true
             }
         case .cosmos_sendTransaction:
             let request: JSONRPCRequest<[WCIBCTransaction.RequestParam]> = try event.decode(decrypted)
