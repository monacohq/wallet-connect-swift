--- conflicted
+++ resolved
@@ -17,14 +17,8 @@
     public var onSign: EthSignClosure?
     public var onTransaction: EthTransactionClosure?
 
-<<<<<<< HEAD
-    public init() { }
-
     public func handleEvent(_ event: WCEvent, topic: String,
                             decrypted: Data, timestamp: UInt64?) throws {
-=======
-    func handleEvent(_ event: WCEvent, topic: String, decrypted: Data, timestamp: UInt64?) throws {
->>>>>>> 113939c1
         switch event {
         case .ethSign, .ethPersonalSign:
             let request: JSONRPCRequest<[String]> = try event.decode(decrypted)
@@ -39,12 +33,8 @@
         case .ethSendTransaction, .ethSignTransaction:
             let request: JSONRPCRequest<[WCEthereumTransaction]> = try event.decode(decrypted)
             guard !request.params.isEmpty else { throw WCError.badJSONRPCRequest }
-<<<<<<< HEAD
             onTransaction?(request.id, event, request.params[0],
                            request.session, timestamp)
-=======
-            onTransaction?(request.id, event, request.params[0], request.session, timestamp)
->>>>>>> 113939c1
         default:
             break
         }
